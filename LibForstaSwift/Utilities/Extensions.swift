--- conflicted
+++ resolved
@@ -186,10 +186,7 @@
         return prefix + self.replacingOccurrences(of: "\n", with: "\n" + prefix)
     }
     
-<<<<<<< HEAD
-=======
     /// Fix any UUID values in a JSON string to be lowercased (all of our other clients depend on this)
->>>>>>> 535da82b
     var lowercasedJsonUuidValues: String {
         let input = self as NSString
         var output = self
